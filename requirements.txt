# PyTorch with CUDA 12.1 (best for RTX 4090)
torch==2.2.2+cu121
--extra-index-url https://download.pytorch.org/whl/cu121

# MongoDB client
pymongo

# Hugging Face libraries
transformers
datasets
accelerate
peft
bitsandbytes
bert-score

# Jupyter support
ipykernel

# Progress bar utility
tqdm

# Key loading
python-dotenv
ipywidgets

# Data processing and manipulation
pandas
<<<<<<< HEAD
numpy
=======
numpy
scikit-learn

#fronted
streamlit
>>>>>>> 3d4f66f1
<|MERGE_RESOLUTION|>--- conflicted
+++ resolved
@@ -25,12 +25,8 @@
 
 # Data processing and manipulation
 pandas
-<<<<<<< HEAD
-numpy
-=======
 numpy
 scikit-learn
 
 #fronted
-streamlit
->>>>>>> 3d4f66f1
+streamlit